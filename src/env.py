--- conflicted
+++ resolved
@@ -94,17 +94,8 @@
         # Reset agents to starting positions (field center at 0,0)
         for i, agent in enumerate(self.agents):
             # If agent has an initial_pos, use it; otherwise fall back to default layout
-<<<<<<< HEAD
-            # if hasattr(agent, 'initial_pos') and agent.initial_pos is not None:
-            #     agent.pos = agent.initial_pos.copy()
-            # else:
-            if agent.team.name == 'BLUE':
-                # Blue team starts on left side (negative X)
-                agent.pos = np.array([-self.width * 0.25, (i % 2 - 0.5) * self.height * 0.3])
-=======
-            if hasattr(agent, 'initial_pos') and agent.initial_pos is not None:
-                agent.pos = agent.initial_pos.copy()
->>>>>>> fd597350
+            if agent.base_pos is not None:
+                agent.pos = agent.base_pos.copy()
             else:
                 if agent.team.name == 'BLUE':
                     # Blue team starts on left side (negative X)
