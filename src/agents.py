--- conflicted
+++ resolved
@@ -23,12 +23,8 @@
         self.env = env
         self.env.register(self)
         self.team = team
-<<<<<<< HEAD
         self.pos = pos.copy()
         self.base_pos = base_pos.copy()
-=======
-        self.pos = pos.copy() if pos is not None else np.zeros(2)
->>>>>>> fd597350
         # Remember starting position so environment can restore it on reset
         self.initial_pos = self.pos.copy()
         self.vel = np.zeros(2)
